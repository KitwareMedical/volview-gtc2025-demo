--- conflicted
+++ resolved
@@ -84,7 +84,6 @@
         create-label-text="New label"
         @create="createLabel"
       >
-<<<<<<< HEAD
         <template #item-prepend="{ item }">
           <!-- dot container keeps overflowing name from squishing dot width  -->
           <div class="dot-container mr-3">
@@ -99,59 +98,10 @@
             class="ml-auto mr-1"
             variant="plain"
             @click.stop="startEditing(key as string)"
+            data-testid="edit-label-button"
           />
         </template>
       </editable-chip-list>
-=======
-        <v-row dense>
-          <v-col
-            cols="6"
-            v-for="[id, { labelName, color }] in labels"
-            :key="id"
-          >
-            <v-item v-slot="{ selectedClass, toggle }">
-              <v-chip
-                variant="tonal"
-                :class="['w-100 d-flex', selectedClass]"
-                @click="
-                  () => {
-                    toggle();
-                    labelsStore.setActiveLabel(id);
-                  }
-                "
-              >
-                <!-- dot container keeps overflowing name from squishing dot width  -->
-                <div class="dot-container mr-3">
-                  <div class="color-dot" :style="{ background: color }" />
-                </div>
-                <span class="overflow-hidden">{{ labelName }}</span>
-                <v-btn
-                  icon="mdi-pencil"
-                  density="compact"
-                  class="ml-auto"
-                  variant="plain"
-                  @click.stop="
-                    () => {
-                      editingLabel = id;
-                      editDialog = true;
-                    }
-                  "
-                  data-testid="edit-label-button"
-                />
-              </v-chip>
-            </v-item>
-          </v-col>
-
-          <!-- Add Label button -->
-          <v-col cols="6">
-            <v-chip variant="outlined" class="w-100" @click="createLabel">
-              <v-icon class="mr-2">mdi-plus</v-icon>
-              Add Label
-            </v-chip>
-          </v-col>
-        </v-row>
-      </v-item-group>
->>>>>>> 171c494a
     </v-container>
   </v-card>
 
