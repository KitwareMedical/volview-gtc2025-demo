--- conflicted
+++ resolved
@@ -63,13 +63,8 @@
       <tool-button
         icon="mdi-brush"
         name="Paint"
-<<<<<<< HEAD
-        :buttonClass="['tool-btn', active ? 'tool-btn-selected' : '']"
-        :disabled="noCurrentImage"
-=======
-        :active="active"
-        :disabled="noCurrentImage || isObliqueLayout"
->>>>>>> 171c494a
+        :buttonClass="['tool-btn', active ? 'tool-btn-selected' : '']"
+        :disabled="noCurrentImage || isObliqueLayout"
         @click="toggle"
       ></tool-button>
     </groupable-item>
@@ -140,11 +135,7 @@
 import GroupableItem from './GroupableItem.vue';
 import { useDatasetStore } from '../store/datasets';
 import { useToolStore } from '../store/tools';
-<<<<<<< HEAD
-=======
 import { useViewStore } from '../store/views';
-import PaintControls from './PaintControls.vue';
->>>>>>> 171c494a
 import MenuToolButton from './MenuToolButton.vue';
 import CropControls from './tools/crop/CropControls.vue';
 import ResetViews from './tools/ResetViews.vue';
