<script lang="ts">
import {
  computed,
  defineComponent,
  onBeforeUnmount,
  onMounted,
  ref,
  toRefs,
  watch,
} from '@vue/composition-api';
import vtkLPSView2DProxy from '@/src/vtk/LPSView2DProxy';
import vtkMouseRangeManipulator from '@kitware/vtk.js/Interaction/Manipulators/MouseRangeManipulator';
import { useCurrentImage } from '@/src/composables/useCurrentImage';
import {
  useViewConfigStore,
  defaultSliceConfig,
<<<<<<< HEAD
} from '@/src/store/view-configs';
=======
} from '@/src/store/view-2D-configs';
import { useViewStore } from '@/src/store/views';
>>>>>>> 259f85af

export default defineComponent({
  name: 'SliceScrollTool',
  props: {
    viewId: {
      type: String,
      required: true,
    },
  },
  setup(props) {
<<<<<<< HEAD
    const { viewId: viewID, viewProxy } = toRefs(props);
    const viewConfigStore = useViewConfigStore();
=======
    const { viewId: viewID } = toRefs(props);
    const view2DConfigStore = useView2DConfigStore();
    const viewStore = useViewStore();
>>>>>>> 259f85af
    const { currentImageID } = useCurrentImage();

    const viewProxy = viewStore.getViewProxy<vtkLPSView2DProxy>(viewID.value);
    if (!viewProxy) {
      throw new Error('Cannot get the view proxy');
    }

    const sliceConfigDefault = defaultSliceConfig();
    const sliceConfig = computed(() =>
      currentImageID.value !== null
        ? viewConfigStore.getSliceConfig(viewID.value, currentImageID.value)
        : null
    );
    const sliceRange = computed(() => ({
      min:
        sliceConfig.value !== null
          ? sliceConfig.value.min
          : sliceConfigDefault.min,
      max:
        sliceConfig.value !== null
          ? sliceConfig.value.max
          : sliceConfigDefault.max,
      step: 1,
      default:
        sliceConfig.value !== null
          ? sliceConfig.value.slice
          : sliceConfigDefault.slice,
    }));

    const scrollVal = ref(0);

    watch(scrollVal, (slice) => {
      if (currentImageID.value !== null) {
        viewConfigStore.setSlice(viewID.value, currentImageID.value, slice);
      }
    });

    const rangeManipulator = vtkMouseRangeManipulator.newInstance({
      button: -1, // don't bind to any buttons
      scrollEnabled: true,
    });

    onMounted(() => {
      // assumed to be vtkInteractorStyleManipulator
      const istyle = viewProxy.getInteractorStyle2D();
      istyle.addMouseManipulator(rangeManipulator);
    });

    onBeforeUnmount(() => {
      // for some reason, VtkTwoView.onBeforeUnmount is being
      // invoked before this onBeforeUnmount during HMR.
      if (!viewProxy.isDeleted()) {
        const istyle = viewProxy.getInteractorStyle2D();
        istyle.removeMouseManipulator(rangeManipulator);
      }
    });

    function updateManipulator() {
      rangeManipulator.removeAllListeners();
      const range = sliceRange.value;

      rangeManipulator.setScrollListener(
        range.min,
        range.max,
        range.step,
        () => scrollVal.value,
        (v) => {
          scrollVal.value = v;
        }
      );
    }

    watch(
      sliceRange,
      (range) => {
        scrollVal.value = range.default;
        updateManipulator();
      },
      { immediate: true }
    );

    return () => null;
  },
});
</script><|MERGE_RESOLUTION|>--- conflicted
+++ resolved
@@ -14,12 +14,8 @@
 import {
   useViewConfigStore,
   defaultSliceConfig,
-<<<<<<< HEAD
 } from '@/src/store/view-configs';
-=======
-} from '@/src/store/view-2D-configs';
 import { useViewStore } from '@/src/store/views';
->>>>>>> 259f85af
 
 export default defineComponent({
   name: 'SliceScrollTool',
@@ -30,14 +26,9 @@
     },
   },
   setup(props) {
-<<<<<<< HEAD
-    const { viewId: viewID, viewProxy } = toRefs(props);
+    const { viewId: viewID } = toRefs(props);
     const viewConfigStore = useViewConfigStore();
-=======
-    const { viewId: viewID } = toRefs(props);
-    const view2DConfigStore = useView2DConfigStore();
     const viewStore = useViewStore();
->>>>>>> 259f85af
     const { currentImageID } = useCurrentImage();
 
     const viewProxy = viewStore.getViewProxy<vtkLPSView2DProxy>(viewID.value);
